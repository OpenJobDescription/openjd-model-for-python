--- conflicted
+++ resolved
@@ -6,9 +6,5 @@
 types-PyYAML ~= 6.0
 black == 23.*
 ruff >= 0.0.286, == 0.0.*
-<<<<<<< HEAD
-mypy == 1.5.*; python_version > "3.8"
-mypy ~= 1.4; python_version <= "3.8"
-=======
-mypy == 1.6.*
->>>>>>> b77f6dea
+mypy == 1.6.*; python_version > "3.8"
+mypy ~= 1.4; python_version <= "3.8"